'''
Created on Feb 11, 2015

Some utility functions related to processing datasets (to avoid code repetition)

@author: Andre R. Erler, GPL v3
'''

# external imports
import numpy as np
from importlib import import_module
from functools import partial
import yaml,os
from datetime import datetime
# internal imports
from geodata.misc import DatasetError, DateError, isInt
from utils.misc import namedTuple
from datasets.common import getFileName
# specific datasets
import datasets.WRF as WRF
import datasets.CESM as CESM


# load YAML configuration file
def loadYAML(default, lfeedback=True):
  ''' load YAML configuration file and return config object '''
  # check for environment variable
  if os.environ.has_key('PYAVG_YAML'): 
    yamlfile = os.environ['PYAVG_YAML']
    # try to guess variations, if path is not valid
    if not os.path.isfile(yamlfile): 
      if os.path.isdir(yamlfile): # use default filename in directory
        yamlfile = '{:s}/{:s}'.format(yamlfile,default)
      else: # use filename in current directory
        yamlfile = '{:s}/{:s}'.format(os.getcwd(),yamlfile)
    if lfeedback: print("\nLoading user-specified YAML configuration file:\n '{:s}'".format(yamlfile))
  else: # use default in current directory
    yamlfile = '{:s}/{:s}'.format(os.getcwd(),default)
    if lfeedback: print("\nLoading default YAML configuration file:\n '{:s}'".format(yamlfile))
  # check if file exists  
  if not os.path.exists(yamlfile): 
    raise IOError, "YAML configuration file not found!\n ('{:s}')".format(yamlfile)
  # read file
  with open(yamlfile) as f: 
    config = yaml.load(f, Loader=yaml.Loader)
  # return config object
  return config


## convenience function to load WRF experiment list and replace names with Exp objects
def getExperimentList(experiments, project, dataset, lensembles=True):
  ''' load WRF or CESM experiment list and replace names with Exp objects '''
  # load WRF experiments list
  project = 'projects' if not project else 'projects.{:s}'.format(project)
  mod = import_module('{:s}.{:s}_experiments'.format(project,dataset))
  # expand WRF experiments
  if experiments is None: # do all (with or without ensembles)
    exps, enss = mod.experiments, mod.enss; del mod # use list without shortcuts to avoid duplication
    if lensembles: experiments = [exp for exp in exps.itervalues()]  
    else: experiments = [exp for exp in exps.itervalues() if exp.shortname not in enss] 
  else: 
    exps, enss = mod.exps, mod.enss; del mod # use list with shortcuts added
    try: experiments = [exps[exp] for exp in experiments]
    except KeyError: # throw exception is experiment is not found
      raise KeyError, "{1:s} experiment '{0:s}' not found in {1:s} experiment list (loaded from '{2:s}').".format(exp,dataset,project)
  # return expanded list of experiments
  return experiments

def getPeriodGridString(period, grid, exp=None, beginyear=None):
  ''' utility function to check period and grid and return valid and usable strings '''
  # period
  if period is None: pass
  elif isinstance(period,(int,np.integer)):
    if beginyear is None: beginyear = int(exp.begindate[0:4]) # most datasets begin in 1979
    period = (beginyear, beginyear+period)
  elif len(period) != 2 and all(isInt(period)): raise DateError
  periodstr = '{0:4d}-{1:4d}'.format(*period) if period else ''
  # grid
  gridstr = grid if grid  else ''
  # return
  return periodstr, gridstr


## prepare target dataset
def getTargetFile(dataset=None, mode=None, dataargs=None, lwrite=True, grid=None, period=None, filetype=None):
  ''' generate filename for target dataset '''
  # prepare some variables
  domain = dataargs.domain
  if filetype is None: filetype = dataargs.filetype
  if grid is None: grid = dataargs.gridstr # also use grid for station type
  if period is None: period = dataargs.periodstr
  gstr = '_{}'.format(grid) if grid else ''
  pstr = '_{}'.format(period) if period else ''
  # figure out filename
  if dataset == 'WRF' and lwrite:
    if mode == 'climatology': filename = WRF.clim_file_pattern.format(filetype,domain,gstr,pstr)
    elif mode == 'time-series': filename = WRF.ts_file_pattern.format(filetype,domain,gstr)
<<<<<<< HEAD
    else: raise NotImplementedError, "Unrecognized Mode: '{:s}'".format(mode)
  elif dataset == 'CESM' and lwrite:
    if mode == 'climatology': filename = CESM.clim_file_pattern.format(filetype,gstr,pstr)
    elif mode == 'time-series': filename = CESM.ts_file_pattern.format(filetype,gstr)
    else: raise NotImplementedError, "Unrecognized Mode: '{:s}'".format(mode)
=======
    else: raise NotImplementedError, "Unsupported Mode: '{:s}'".format(mode)        
  elif dataset == 'CESM' and lwrite:
    if mode == 'climatology': filename = CESM.clim_file_pattern.format(filetype,gstr,pstr)
    elif mode == 'time-series': filename = CESM.ts_file_pattern.format(filetype,gstr)
    else: raise NotImplementedError, "Unsupported Mode: '{:s}'".format(mode)        
>>>>>>> c8bcb144
  elif ( dataset == dataset.upper() or dataset == 'Unity' ) and lwrite: # observational datasets
    filename = getFileName(grid=grid, period=dataargs.period, name=dataargs.obs_res, filetype=mode)      
  elif not lwrite: raise DatasetError
  if not os.path.exists(dataargs.avgfolder): 
    raise IOError, "Dataset folder '{:s}' does not exist!".format(dataargs.avgfolder)
  # return filename
  return filename

def getSourceAge(filelist=None, fileclasses=None, filetypes=None, exp=None, domain=None,
                 periodstr=None, gridstr=None, lclim=None, lts=None):
  ''' function to to get the latest modification date of a set of filetypes '''
  srcage = datetime.fromordinal(1) # the beginning of time (proleptic Gregorian calendar)
  # if complete file list is given, just check each file
  if filelist:
    for filepath in filelist:
      if not os.path.exists(filepath): raise IOError, "Source file '{:s}' does not exist!".format(filepath)        
      # determine age of source file
      fileage = datetime.fromtimestamp(os.path.getmtime(filepath))          
      if srcage < fileage: srcage = fileage # use latest modification date
  else:    
    # prepare period and grid strings
    periodstr = '_{}'.format(periodstr) if periodstr else ''
    gridstr = '_{}'.format(gridstr) if gridstr else ''    
    # assemble filenames from dataset arguments
    for filetype in filetypes:
      fileclass = fileclasses[filetype] # avoid WRF & CESM name collision
      if domain is None:
        if lclim: filename = fileclass.climfile.format(gridstr,periodstr) # insert grid and period
        elif lts: filename = fileclass.tsfile.format(gridstr) # insert grid
      else:
        if lclim: filename = fileclass.climfile.format(domain,gridstr,periodstr) # insert domain number, grid, and period
        elif lts: filename = fileclass.tsfile.format(domain,gridstr) # insert domain number, and grid
      filepath = '{:s}/{:s}'.format(exp.avgfolder,filename)
      if not os.path.exists(filepath): raise IOError, "Source file '{:s}' does not exist!".format(filepath)        
      # determine age of source file
      fileage = datetime.fromtimestamp(os.path.getmtime(filepath))          
      if srcage < fileage: srcage = fileage # use latest modification date
  # return latest modification date
  return srcage

## determine dataset metadata
def getMetaData(dataset, mode, dataargs, lone=True):
  ''' determine dataset type and meta data, as well as path to main source file '''
  # determine dataset mode
  lclim = False; lts = False
  if mode == 'climatology': lclim = True
  elif mode == 'time-series': lts = True
  elif mode[-5:] == '-mean': 
<<<<<<< HEAD
    lclim = True; mode = 'climatology' # only for export to seasonal means (load entire monthly climatology)
=======
    lclim = True; mode = 'climatology' # for seasonal means we jsut load the full climatology
>>>>>>> c8bcb144
  else: raise NotImplementedError, "Unrecognized Mode: '{:s}'".format(mode)
  # general arguments (dataset independent)
  varlist = dataargs.get('varlist',None)
  grid = dataargs.get('grid',None) # get grid
  period = dataargs.get('period',None)
  # determine meta data based on dataset type
  if dataset == 'WRF': 
    # WRF datasets
    obs_res = None # only for datasets (not used here)
    exp = dataargs['experiment'] # need that one
    dataset_name = exp.name
    avgfolder = exp.avgfolder
    filetypes = dataargs['filetypes']
    domain = dataargs.get('domain',None)
    periodstr, gridstr = getPeriodGridString(period, grid, exp=exp)
    # check arguments
    if period is None and lclim: raise DatasetError, "A 'period' argument is required to load climatologies!"
    if lone and len(filetypes) > 1: raise DatasetError # process only one file at a time
    if not isinstance(domain, (np.integer,int)): raise DatasetError   
    # construct dataset message
    if lone: 
      datamsgstr = "Processing WRF '{:s}'-file from Experiment '{:s}' (d{:02d})".format(filetypes[0], dataset_name, domain)
    else: datamsgstr = "Processing WRF dataset from Experiment '{:s}' (d{:02d})".format(dataset_name, domain)       
    # figure out age of source file(s)
    srcage = getSourceAge(fileclasses=WRF.fileclasses, filetypes=filetypes, exp=exp, domain=domain,
                          periodstr=periodstr, gridstr=gridstr, lclim=lclim, lts=lts)
    # load source data
    if lclim:
      loadfct = partial(WRF.loadWRF, experiment=exp, name=None, domains=domain, grid=grid, varlist=varlist,
                        period=period, filetypes=filetypes, varatts=None, lconst=True) # still want topography...
    elif lts:
      loadfct = partial(WRF.loadWRF_TS, experiment=exp, name=None, domains=domain, grid=grid, varlist=varlist,
                        filetypes=filetypes, varatts=None, lconst=True) # still want topography...
  elif dataset == 'CESM': 
    # CESM datasets
    obs_res = None # only for datasets (not used here)
    domain = None # only for WRF
    exp = dataargs['experiment']  
    avgfolder = exp.avgfolder
    dataset_name = exp.name
    periodstr, gridstr = getPeriodGridString(period, grid, exp=exp)
    filetypes = dataargs['filetypes']
    # check arguments
    if period is None and lclim: raise DatasetError, "A 'period' argument is required to load climatologies!"
    if lone and len(filetypes) > 1: raise DatasetError # process only one file at a time
    # construct dataset message
    if lone:
      datamsgstr = "Processing CESM '{:s}'-file from Experiment '{:s}'".format(filetypes[0], dataset_name) 
    else: datamsgstr = "Processing CESM dataset from Experiment '{:s}'".format(dataset_name) 
    # figure out age of source file(s)
    srcage = getSourceAge(fileclasses=CESM.fileclasses, filetypes=filetypes, exp=exp, domain=None,
                          periodstr=periodstr, gridstr=gridstr, lclim=lclim, lts=lts)
    # load source data 
    load3D = dataargs.pop('load3D',None) # if 3D fields should be loaded (default: False)
    if lclim:
      loadfct = partial(CESM.loadCESM, experiment=exp, name=None, grid=grid, period=period, varlist=varlist, 
                        filetypes=filetypes, varatts=None, load3D=load3D, translateVars=None)
    elif lts:
      loadfct = partial(CESM.loadCESM_TS, experiment=exp, name=None, grid=grid, varlist=varlist,
                        filetypes=filetypes, varatts=None, load3D=load3D, translateVars=None)     
  elif dataset == dataset.upper() or dataset == 'Unity':
    # observational datasets
    filetypes = [None] # only for CESM & WRF
    domain = None # only for WRF
    module = import_module('datasets.{0:s}'.format(dataset))      
    dataset_name = module.dataset_name
    resolution = dataargs['resolution']
    if resolution: obs_res = '{0:s}_{1:s}'.format(dataset_name,resolution)
    else: obs_res = dataset_name   
    # figure out period
    periodstr, gridstr = getPeriodGridString(period, grid, beginyear=1979)
    if period is None and lclim: periodstr = 'LTM'
    datamsgstr = "Processing Dataset '{:s}'".format(dataset_name)
    # assemble filename to check modification dates (should be only one file)    
    filename = getFileName(grid=grid, period=period, name=obs_res, filetype=mode)
    avgfolder = module.avgfolder
    filepath = '{:s}/{:s}'.format(avgfolder,filename)
    # load pre-processed climatology
    if lclim:
      loadfct = partial(module.loadClimatology, name=dataset_name, period=period, grid=grid, 
                        varlist=varlist, resolution=resolution, varatts=None)
    elif lts:
      loadfct = partial(module.loadTimeSeries, name=dataset_name, grid=grid, varlist=varlist,
                        resolution=resolution, varatts=None)
    # check if the source file is actually correct
    if os.path.exists(filepath): filelist = [filepath]
    else:
      source = loadfct() # don't load dataset, just construct the file list
      filelist = source.filelist
    # figure out age of source file(s)
    srcage = getSourceAge(filelist=filelist, lclim=lclim, lts=lts)
      # N.B.: it would be nice to print a message, but then we would have to make the logger available,
      #       which would be too much trouble
  else:
    raise DatasetError, "Dataset '{:s}' not found!".format(dataset)
  ## assemble and return meta data
  dataargs = namedTuple(dataset_name=dataset_name, period=period, periodstr=periodstr, avgfolder=avgfolder, 
                        filetypes=filetypes,filetype=filetypes[0], domain=domain, obs_res=obs_res, 
                        varlist=varlist, grid=grid, gridstr=gridstr) 
  # return meta data
  return dataargs, loadfct, srcage, datamsgstr    


if __name__ == '__main__':
    pass<|MERGE_RESOLUTION|>--- conflicted
+++ resolved
@@ -1,268 +1,256 @@
-'''
-Created on Feb 11, 2015
-
-Some utility functions related to processing datasets (to avoid code repetition)
-
-@author: Andre R. Erler, GPL v3
-'''
-
-# external imports
-import numpy as np
-from importlib import import_module
-from functools import partial
-import yaml,os
-from datetime import datetime
-# internal imports
-from geodata.misc import DatasetError, DateError, isInt
-from utils.misc import namedTuple
-from datasets.common import getFileName
-# specific datasets
-import datasets.WRF as WRF
-import datasets.CESM as CESM
-
-
-# load YAML configuration file
-def loadYAML(default, lfeedback=True):
-  ''' load YAML configuration file and return config object '''
-  # check for environment variable
-  if os.environ.has_key('PYAVG_YAML'): 
-    yamlfile = os.environ['PYAVG_YAML']
-    # try to guess variations, if path is not valid
-    if not os.path.isfile(yamlfile): 
-      if os.path.isdir(yamlfile): # use default filename in directory
-        yamlfile = '{:s}/{:s}'.format(yamlfile,default)
-      else: # use filename in current directory
-        yamlfile = '{:s}/{:s}'.format(os.getcwd(),yamlfile)
-    if lfeedback: print("\nLoading user-specified YAML configuration file:\n '{:s}'".format(yamlfile))
-  else: # use default in current directory
-    yamlfile = '{:s}/{:s}'.format(os.getcwd(),default)
-    if lfeedback: print("\nLoading default YAML configuration file:\n '{:s}'".format(yamlfile))
-  # check if file exists  
-  if not os.path.exists(yamlfile): 
-    raise IOError, "YAML configuration file not found!\n ('{:s}')".format(yamlfile)
-  # read file
-  with open(yamlfile) as f: 
-    config = yaml.load(f, Loader=yaml.Loader)
-  # return config object
-  return config
-
-
-## convenience function to load WRF experiment list and replace names with Exp objects
-def getExperimentList(experiments, project, dataset, lensembles=True):
-  ''' load WRF or CESM experiment list and replace names with Exp objects '''
-  # load WRF experiments list
-  project = 'projects' if not project else 'projects.{:s}'.format(project)
-  mod = import_module('{:s}.{:s}_experiments'.format(project,dataset))
-  # expand WRF experiments
-  if experiments is None: # do all (with or without ensembles)
-    exps, enss = mod.experiments, mod.enss; del mod # use list without shortcuts to avoid duplication
-    if lensembles: experiments = [exp for exp in exps.itervalues()]  
-    else: experiments = [exp for exp in exps.itervalues() if exp.shortname not in enss] 
-  else: 
-    exps, enss = mod.exps, mod.enss; del mod # use list with shortcuts added
-    try: experiments = [exps[exp] for exp in experiments]
-    except KeyError: # throw exception is experiment is not found
-      raise KeyError, "{1:s} experiment '{0:s}' not found in {1:s} experiment list (loaded from '{2:s}').".format(exp,dataset,project)
-  # return expanded list of experiments
-  return experiments
-
-def getPeriodGridString(period, grid, exp=None, beginyear=None):
-  ''' utility function to check period and grid and return valid and usable strings '''
-  # period
-  if period is None: pass
-  elif isinstance(period,(int,np.integer)):
-    if beginyear is None: beginyear = int(exp.begindate[0:4]) # most datasets begin in 1979
-    period = (beginyear, beginyear+period)
-  elif len(period) != 2 and all(isInt(period)): raise DateError
-  periodstr = '{0:4d}-{1:4d}'.format(*period) if period else ''
-  # grid
-  gridstr = grid if grid  else ''
-  # return
-  return periodstr, gridstr
-
-
-## prepare target dataset
-def getTargetFile(dataset=None, mode=None, dataargs=None, lwrite=True, grid=None, period=None, filetype=None):
-  ''' generate filename for target dataset '''
-  # prepare some variables
-  domain = dataargs.domain
-  if filetype is None: filetype = dataargs.filetype
-  if grid is None: grid = dataargs.gridstr # also use grid for station type
-  if period is None: period = dataargs.periodstr
-  gstr = '_{}'.format(grid) if grid else ''
-  pstr = '_{}'.format(period) if period else ''
-  # figure out filename
-  if dataset == 'WRF' and lwrite:
-    if mode == 'climatology': filename = WRF.clim_file_pattern.format(filetype,domain,gstr,pstr)
-    elif mode == 'time-series': filename = WRF.ts_file_pattern.format(filetype,domain,gstr)
-<<<<<<< HEAD
-    else: raise NotImplementedError, "Unrecognized Mode: '{:s}'".format(mode)
-  elif dataset == 'CESM' and lwrite:
-    if mode == 'climatology': filename = CESM.clim_file_pattern.format(filetype,gstr,pstr)
-    elif mode == 'time-series': filename = CESM.ts_file_pattern.format(filetype,gstr)
-    else: raise NotImplementedError, "Unrecognized Mode: '{:s}'".format(mode)
-=======
-    else: raise NotImplementedError, "Unsupported Mode: '{:s}'".format(mode)        
-  elif dataset == 'CESM' and lwrite:
-    if mode == 'climatology': filename = CESM.clim_file_pattern.format(filetype,gstr,pstr)
-    elif mode == 'time-series': filename = CESM.ts_file_pattern.format(filetype,gstr)
-    else: raise NotImplementedError, "Unsupported Mode: '{:s}'".format(mode)        
->>>>>>> c8bcb144
-  elif ( dataset == dataset.upper() or dataset == 'Unity' ) and lwrite: # observational datasets
-    filename = getFileName(grid=grid, period=dataargs.period, name=dataargs.obs_res, filetype=mode)      
-  elif not lwrite: raise DatasetError
-  if not os.path.exists(dataargs.avgfolder): 
-    raise IOError, "Dataset folder '{:s}' does not exist!".format(dataargs.avgfolder)
-  # return filename
-  return filename
-
-def getSourceAge(filelist=None, fileclasses=None, filetypes=None, exp=None, domain=None,
-                 periodstr=None, gridstr=None, lclim=None, lts=None):
-  ''' function to to get the latest modification date of a set of filetypes '''
-  srcage = datetime.fromordinal(1) # the beginning of time (proleptic Gregorian calendar)
-  # if complete file list is given, just check each file
-  if filelist:
-    for filepath in filelist:
-      if not os.path.exists(filepath): raise IOError, "Source file '{:s}' does not exist!".format(filepath)        
-      # determine age of source file
-      fileage = datetime.fromtimestamp(os.path.getmtime(filepath))          
-      if srcage < fileage: srcage = fileage # use latest modification date
-  else:    
-    # prepare period and grid strings
-    periodstr = '_{}'.format(periodstr) if periodstr else ''
-    gridstr = '_{}'.format(gridstr) if gridstr else ''    
-    # assemble filenames from dataset arguments
-    for filetype in filetypes:
-      fileclass = fileclasses[filetype] # avoid WRF & CESM name collision
-      if domain is None:
-        if lclim: filename = fileclass.climfile.format(gridstr,periodstr) # insert grid and period
-        elif lts: filename = fileclass.tsfile.format(gridstr) # insert grid
-      else:
-        if lclim: filename = fileclass.climfile.format(domain,gridstr,periodstr) # insert domain number, grid, and period
-        elif lts: filename = fileclass.tsfile.format(domain,gridstr) # insert domain number, and grid
-      filepath = '{:s}/{:s}'.format(exp.avgfolder,filename)
-      if not os.path.exists(filepath): raise IOError, "Source file '{:s}' does not exist!".format(filepath)        
-      # determine age of source file
-      fileage = datetime.fromtimestamp(os.path.getmtime(filepath))          
-      if srcage < fileage: srcage = fileage # use latest modification date
-  # return latest modification date
-  return srcage
-
-## determine dataset metadata
-def getMetaData(dataset, mode, dataargs, lone=True):
-  ''' determine dataset type and meta data, as well as path to main source file '''
-  # determine dataset mode
-  lclim = False; lts = False
-  if mode == 'climatology': lclim = True
-  elif mode == 'time-series': lts = True
-  elif mode[-5:] == '-mean': 
-<<<<<<< HEAD
-    lclim = True; mode = 'climatology' # only for export to seasonal means (load entire monthly climatology)
-=======
-    lclim = True; mode = 'climatology' # for seasonal means we jsut load the full climatology
->>>>>>> c8bcb144
-  else: raise NotImplementedError, "Unrecognized Mode: '{:s}'".format(mode)
-  # general arguments (dataset independent)
-  varlist = dataargs.get('varlist',None)
-  grid = dataargs.get('grid',None) # get grid
-  period = dataargs.get('period',None)
-  # determine meta data based on dataset type
-  if dataset == 'WRF': 
-    # WRF datasets
-    obs_res = None # only for datasets (not used here)
-    exp = dataargs['experiment'] # need that one
-    dataset_name = exp.name
-    avgfolder = exp.avgfolder
-    filetypes = dataargs['filetypes']
-    domain = dataargs.get('domain',None)
-    periodstr, gridstr = getPeriodGridString(period, grid, exp=exp)
-    # check arguments
-    if period is None and lclim: raise DatasetError, "A 'period' argument is required to load climatologies!"
-    if lone and len(filetypes) > 1: raise DatasetError # process only one file at a time
-    if not isinstance(domain, (np.integer,int)): raise DatasetError   
-    # construct dataset message
-    if lone: 
-      datamsgstr = "Processing WRF '{:s}'-file from Experiment '{:s}' (d{:02d})".format(filetypes[0], dataset_name, domain)
-    else: datamsgstr = "Processing WRF dataset from Experiment '{:s}' (d{:02d})".format(dataset_name, domain)       
-    # figure out age of source file(s)
-    srcage = getSourceAge(fileclasses=WRF.fileclasses, filetypes=filetypes, exp=exp, domain=domain,
-                          periodstr=periodstr, gridstr=gridstr, lclim=lclim, lts=lts)
-    # load source data
-    if lclim:
-      loadfct = partial(WRF.loadWRF, experiment=exp, name=None, domains=domain, grid=grid, varlist=varlist,
-                        period=period, filetypes=filetypes, varatts=None, lconst=True) # still want topography...
-    elif lts:
-      loadfct = partial(WRF.loadWRF_TS, experiment=exp, name=None, domains=domain, grid=grid, varlist=varlist,
-                        filetypes=filetypes, varatts=None, lconst=True) # still want topography...
-  elif dataset == 'CESM': 
-    # CESM datasets
-    obs_res = None # only for datasets (not used here)
-    domain = None # only for WRF
-    exp = dataargs['experiment']  
-    avgfolder = exp.avgfolder
-    dataset_name = exp.name
-    periodstr, gridstr = getPeriodGridString(period, grid, exp=exp)
-    filetypes = dataargs['filetypes']
-    # check arguments
-    if period is None and lclim: raise DatasetError, "A 'period' argument is required to load climatologies!"
-    if lone and len(filetypes) > 1: raise DatasetError # process only one file at a time
-    # construct dataset message
-    if lone:
-      datamsgstr = "Processing CESM '{:s}'-file from Experiment '{:s}'".format(filetypes[0], dataset_name) 
-    else: datamsgstr = "Processing CESM dataset from Experiment '{:s}'".format(dataset_name) 
-    # figure out age of source file(s)
-    srcage = getSourceAge(fileclasses=CESM.fileclasses, filetypes=filetypes, exp=exp, domain=None,
-                          periodstr=periodstr, gridstr=gridstr, lclim=lclim, lts=lts)
-    # load source data 
-    load3D = dataargs.pop('load3D',None) # if 3D fields should be loaded (default: False)
-    if lclim:
-      loadfct = partial(CESM.loadCESM, experiment=exp, name=None, grid=grid, period=period, varlist=varlist, 
-                        filetypes=filetypes, varatts=None, load3D=load3D, translateVars=None)
-    elif lts:
-      loadfct = partial(CESM.loadCESM_TS, experiment=exp, name=None, grid=grid, varlist=varlist,
-                        filetypes=filetypes, varatts=None, load3D=load3D, translateVars=None)     
-  elif dataset == dataset.upper() or dataset == 'Unity':
-    # observational datasets
-    filetypes = [None] # only for CESM & WRF
-    domain = None # only for WRF
-    module = import_module('datasets.{0:s}'.format(dataset))      
-    dataset_name = module.dataset_name
-    resolution = dataargs['resolution']
-    if resolution: obs_res = '{0:s}_{1:s}'.format(dataset_name,resolution)
-    else: obs_res = dataset_name   
-    # figure out period
-    periodstr, gridstr = getPeriodGridString(period, grid, beginyear=1979)
-    if period is None and lclim: periodstr = 'LTM'
-    datamsgstr = "Processing Dataset '{:s}'".format(dataset_name)
-    # assemble filename to check modification dates (should be only one file)    
-    filename = getFileName(grid=grid, period=period, name=obs_res, filetype=mode)
-    avgfolder = module.avgfolder
-    filepath = '{:s}/{:s}'.format(avgfolder,filename)
-    # load pre-processed climatology
-    if lclim:
-      loadfct = partial(module.loadClimatology, name=dataset_name, period=period, grid=grid, 
-                        varlist=varlist, resolution=resolution, varatts=None)
-    elif lts:
-      loadfct = partial(module.loadTimeSeries, name=dataset_name, grid=grid, varlist=varlist,
-                        resolution=resolution, varatts=None)
-    # check if the source file is actually correct
-    if os.path.exists(filepath): filelist = [filepath]
-    else:
-      source = loadfct() # don't load dataset, just construct the file list
-      filelist = source.filelist
-    # figure out age of source file(s)
-    srcage = getSourceAge(filelist=filelist, lclim=lclim, lts=lts)
-      # N.B.: it would be nice to print a message, but then we would have to make the logger available,
-      #       which would be too much trouble
-  else:
-    raise DatasetError, "Dataset '{:s}' not found!".format(dataset)
-  ## assemble and return meta data
-  dataargs = namedTuple(dataset_name=dataset_name, period=period, periodstr=periodstr, avgfolder=avgfolder, 
-                        filetypes=filetypes,filetype=filetypes[0], domain=domain, obs_res=obs_res, 
-                        varlist=varlist, grid=grid, gridstr=gridstr) 
-  # return meta data
-  return dataargs, loadfct, srcage, datamsgstr    
-
-
-if __name__ == '__main__':
+'''
+Created on Feb 11, 2015
+
+Some utility functions related to processing datasets (to avoid code repetition)
+
+@author: Andre R. Erler, GPL v3
+'''
+
+# external imports
+import numpy as np
+from importlib import import_module
+from functools import partial
+import yaml,os
+from datetime import datetime
+# internal imports
+from geodata.misc import DatasetError, DateError, isInt
+from utils.misc import namedTuple
+from datasets.common import getFileName
+# specific datasets
+import datasets.WRF as WRF
+import datasets.CESM as CESM
+
+
+# load YAML configuration file
+def loadYAML(default, lfeedback=True):
+  ''' load YAML configuration file and return config object '''
+  # check for environment variable
+  if os.environ.has_key('PYAVG_YAML'): 
+    yamlfile = os.environ['PYAVG_YAML']
+    # try to guess variations, if path is not valid
+    if not os.path.isfile(yamlfile): 
+      if os.path.isdir(yamlfile): # use default filename in directory
+        yamlfile = '{:s}/{:s}'.format(yamlfile,default)
+      else: # use filename in current directory
+        yamlfile = '{:s}/{:s}'.format(os.getcwd(),yamlfile)
+    if lfeedback: print("\nLoading user-specified YAML configuration file:\n '{:s}'".format(yamlfile))
+  else: # use default in current directory
+    yamlfile = '{:s}/{:s}'.format(os.getcwd(),default)
+    if lfeedback: print("\nLoading default YAML configuration file:\n '{:s}'".format(yamlfile))
+  # check if file exists  
+  if not os.path.exists(yamlfile): 
+    raise IOError, "YAML configuration file not found!\n ('{:s}')".format(yamlfile)
+  # read file
+  with open(yamlfile) as f: 
+    config = yaml.load(f, Loader=yaml.Loader)
+  # return config object
+  return config
+
+
+## convenience function to load WRF experiment list and replace names with Exp objects
+def getExperimentList(experiments, project, dataset, lensembles=True):
+  ''' load WRF or CESM experiment list and replace names with Exp objects '''
+  # load WRF experiments list
+  project = 'projects' if not project else 'projects.{:s}'.format(project)
+  mod = import_module('{:s}.{:s}_experiments'.format(project,dataset))
+  # expand WRF experiments
+  if experiments is None: # do all (with or without ensembles)
+    exps, enss = mod.experiments, mod.enss; del mod # use list without shortcuts to avoid duplication
+    if lensembles: experiments = [exp for exp in exps.itervalues()]  
+    else: experiments = [exp for exp in exps.itervalues() if exp.shortname not in enss] 
+  else: 
+    exps, enss = mod.exps, mod.enss; del mod # use list with shortcuts added
+    try: experiments = [exps[exp] for exp in experiments]
+    except KeyError: # throw exception is experiment is not found
+      raise KeyError, "{1:s} experiment '{0:s}' not found in {1:s} experiment list (loaded from '{2:s}').".format(exp,dataset,project)
+  # return expanded list of experiments
+  return experiments
+
+def getPeriodGridString(period, grid, exp=None, beginyear=None):
+  ''' utility function to check period and grid and return valid and usable strings '''
+  # period
+  if period is None: pass
+  elif isinstance(period,(int,np.integer)):
+    if beginyear is None: beginyear = int(exp.begindate[0:4]) # most datasets begin in 1979
+    period = (beginyear, beginyear+period)
+  elif len(period) != 2 and all(isInt(period)): raise DateError
+  periodstr = '{0:4d}-{1:4d}'.format(*period) if period else ''
+  # grid
+  gridstr = grid if grid  else ''
+  # return
+  return periodstr, gridstr
+
+
+## prepare target dataset
+def getTargetFile(dataset=None, mode=None, dataargs=None, lwrite=True, grid=None, period=None, filetype=None):
+  ''' generate filename for target dataset '''
+  # prepare some variables
+  domain = dataargs.domain
+  if filetype is None: filetype = dataargs.filetype
+  if grid is None: grid = dataargs.gridstr # also use grid for station type
+  if period is None: period = dataargs.periodstr
+  gstr = '_{}'.format(grid) if grid else ''
+  pstr = '_{}'.format(period) if period else ''
+  # figure out filename
+  if dataset == 'WRF' and lwrite:
+    if mode == 'climatology': filename = WRF.clim_file_pattern.format(filetype,domain,gstr,pstr)
+    elif mode == 'time-series': filename = WRF.ts_file_pattern.format(filetype,domain,gstr)
+    else: raise NotImplementedError, "Unsupported Mode: '{:s}'".format(mode)        
+  elif dataset == 'CESM' and lwrite:
+    if mode == 'climatology': filename = CESM.clim_file_pattern.format(filetype,gstr,pstr)
+    elif mode == 'time-series': filename = CESM.ts_file_pattern.format(filetype,gstr)
+    else: raise NotImplementedError, "Unsupported Mode: '{:s}'".format(mode)        
+  elif ( dataset == dataset.upper() or dataset == 'Unity' ) and lwrite: # observational datasets
+    filename = getFileName(grid=grid, period=dataargs.period, name=dataargs.obs_res, filetype=mode)      
+  elif not lwrite: raise DatasetError
+  if not os.path.exists(dataargs.avgfolder): 
+    raise IOError, "Dataset folder '{:s}' does not exist!".format(dataargs.avgfolder)
+  # return filename
+  return filename
+
+def getSourceAge(filelist=None, fileclasses=None, filetypes=None, exp=None, domain=None,
+                 periodstr=None, gridstr=None, lclim=None, lts=None):
+  ''' function to to get the latest modification date of a set of filetypes '''
+  srcage = datetime.fromordinal(1) # the beginning of time (proleptic Gregorian calendar)
+  # if complete file list is given, just check each file
+  if filelist:
+    for filepath in filelist:
+      if not os.path.exists(filepath): raise IOError, "Source file '{:s}' does not exist!".format(filepath)        
+      # determine age of source file
+      fileage = datetime.fromtimestamp(os.path.getmtime(filepath))          
+      if srcage < fileage: srcage = fileage # use latest modification date
+  else:    
+    # prepare period and grid strings
+    periodstr = '_{}'.format(periodstr) if periodstr else ''
+    gridstr = '_{}'.format(gridstr) if gridstr else ''    
+    # assemble filenames from dataset arguments
+    for filetype in filetypes:
+      fileclass = fileclasses[filetype] # avoid WRF & CESM name collision
+      if domain is None:
+        if lclim: filename = fileclass.climfile.format(gridstr,periodstr) # insert grid and period
+        elif lts: filename = fileclass.tsfile.format(gridstr) # insert grid
+      else:
+        if lclim: filename = fileclass.climfile.format(domain,gridstr,periodstr) # insert domain number, grid, and period
+        elif lts: filename = fileclass.tsfile.format(domain,gridstr) # insert domain number, and grid
+      filepath = '{:s}/{:s}'.format(exp.avgfolder,filename)
+      if not os.path.exists(filepath): raise IOError, "Source file '{:s}' does not exist!".format(filepath)        
+      # determine age of source file
+      fileage = datetime.fromtimestamp(os.path.getmtime(filepath))          
+      if srcage < fileage: srcage = fileage # use latest modification date
+  # return latest modification date
+  return srcage
+
+## determine dataset metadata
+def getMetaData(dataset, mode, dataargs, lone=True):
+  ''' determine dataset type and meta data, as well as path to main source file '''
+  # determine dataset mode
+  lclim = False; lts = False
+  if mode == 'climatology': lclim = True
+  elif mode == 'time-series': lts = True
+  elif mode[-5:] == '-mean': 
+    lclim = True; mode = 'climatology' # only for export to seasonal means (load entire monthly climatology)
+  else: raise NotImplementedError, "Unrecognized Mode: '{:s}'".format(mode)
+  # general arguments (dataset independent)
+  varlist = dataargs.get('varlist',None)
+  grid = dataargs.get('grid',None) # get grid
+  period = dataargs.get('period',None)
+  # determine meta data based on dataset type
+  if dataset == 'WRF': 
+    # WRF datasets
+    obs_res = None # only for datasets (not used here)
+    exp = dataargs['experiment'] # need that one
+    dataset_name = exp.name
+    avgfolder = exp.avgfolder
+    filetypes = dataargs['filetypes']
+    domain = dataargs.get('domain',None)
+    periodstr, gridstr = getPeriodGridString(period, grid, exp=exp)
+    # check arguments
+    if period is None and lclim: raise DatasetError, "A 'period' argument is required to load climatologies!"
+    if lone and len(filetypes) > 1: raise DatasetError # process only one file at a time
+    if not isinstance(domain, (np.integer,int)): raise DatasetError   
+    # construct dataset message
+    if lone: 
+      datamsgstr = "Processing WRF '{:s}'-file from Experiment '{:s}' (d{:02d})".format(filetypes[0], dataset_name, domain)
+    else: datamsgstr = "Processing WRF dataset from Experiment '{:s}' (d{:02d})".format(dataset_name, domain)       
+    # figure out age of source file(s)
+    srcage = getSourceAge(fileclasses=WRF.fileclasses, filetypes=filetypes, exp=exp, domain=domain,
+                          periodstr=periodstr, gridstr=gridstr, lclim=lclim, lts=lts)
+    # load source data
+    if lclim:
+      loadfct = partial(WRF.loadWRF, experiment=exp, name=None, domains=domain, grid=grid, varlist=varlist,
+                        period=period, filetypes=filetypes, varatts=None, lconst=True) # still want topography...
+    elif lts:
+      loadfct = partial(WRF.loadWRF_TS, experiment=exp, name=None, domains=domain, grid=grid, varlist=varlist,
+                        filetypes=filetypes, varatts=None, lconst=True) # still want topography...
+  elif dataset == 'CESM': 
+    # CESM datasets
+    obs_res = None # only for datasets (not used here)
+    domain = None # only for WRF
+    exp = dataargs['experiment']  
+    avgfolder = exp.avgfolder
+    dataset_name = exp.name
+    periodstr, gridstr = getPeriodGridString(period, grid, exp=exp)
+    filetypes = dataargs['filetypes']
+    # check arguments
+    if period is None and lclim: raise DatasetError, "A 'period' argument is required to load climatologies!"
+    if lone and len(filetypes) > 1: raise DatasetError # process only one file at a time
+    # construct dataset message
+    if lone:
+      datamsgstr = "Processing CESM '{:s}'-file from Experiment '{:s}'".format(filetypes[0], dataset_name) 
+    else: datamsgstr = "Processing CESM dataset from Experiment '{:s}'".format(dataset_name) 
+    # figure out age of source file(s)
+    srcage = getSourceAge(fileclasses=CESM.fileclasses, filetypes=filetypes, exp=exp, domain=None,
+                          periodstr=periodstr, gridstr=gridstr, lclim=lclim, lts=lts)
+    # load source data 
+    load3D = dataargs.pop('load3D',None) # if 3D fields should be loaded (default: False)
+    if lclim:
+      loadfct = partial(CESM.loadCESM, experiment=exp, name=None, grid=grid, period=period, varlist=varlist, 
+                        filetypes=filetypes, varatts=None, load3D=load3D, translateVars=None)
+    elif lts:
+      loadfct = partial(CESM.loadCESM_TS, experiment=exp, name=None, grid=grid, varlist=varlist,
+                        filetypes=filetypes, varatts=None, load3D=load3D, translateVars=None)     
+  elif dataset == dataset.upper() or dataset == 'Unity':
+    # observational datasets
+    filetypes = [None] # only for CESM & WRF
+    domain = None # only for WRF
+    module = import_module('datasets.{0:s}'.format(dataset))      
+    dataset_name = module.dataset_name
+    resolution = dataargs['resolution']
+    if resolution: obs_res = '{0:s}_{1:s}'.format(dataset_name,resolution)
+    else: obs_res = dataset_name   
+    # figure out period
+    periodstr, gridstr = getPeriodGridString(period, grid, beginyear=1979)
+    if period is None and lclim: periodstr = 'LTM'
+    datamsgstr = "Processing Dataset '{:s}'".format(dataset_name)
+    # assemble filename to check modification dates (should be only one file)    
+    filename = getFileName(grid=grid, period=period, name=obs_res, filetype=mode)
+    avgfolder = module.avgfolder
+    filepath = '{:s}/{:s}'.format(avgfolder,filename)
+    # load pre-processed climatology
+    if lclim:
+      loadfct = partial(module.loadClimatology, name=dataset_name, period=period, grid=grid, 
+                        varlist=varlist, resolution=resolution, varatts=None)
+    elif lts:
+      loadfct = partial(module.loadTimeSeries, name=dataset_name, grid=grid, varlist=varlist,
+                        resolution=resolution, varatts=None)
+    # check if the source file is actually correct
+    if os.path.exists(filepath): filelist = [filepath]
+    else:
+      source = loadfct() # don't load dataset, just construct the file list
+      filelist = source.filelist
+    # figure out age of source file(s)
+    srcage = getSourceAge(filelist=filelist, lclim=lclim, lts=lts)
+      # N.B.: it would be nice to print a message, but then we would have to make the logger available,
+      #       which would be too much trouble
+  else:
+    raise DatasetError, "Dataset '{:s}' not found!".format(dataset)
+  ## assemble and return meta data
+  dataargs = namedTuple(dataset_name=dataset_name, period=period, periodstr=periodstr, avgfolder=avgfolder, 
+                        filetypes=filetypes,filetype=filetypes[0], domain=domain, obs_res=obs_res, 
+                        varlist=varlist, grid=grid, gridstr=gridstr) 
+  # return meta data
+  return dataargs, loadfct, srcage, datamsgstr    
+
+
+if __name__ == '__main__':
     pass